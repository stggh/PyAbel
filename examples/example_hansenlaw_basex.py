#!/usr/bin/env python
# -*- coding: utf-8 -*-

from __future__ import absolute_import
from __future__ import division
from __future__ import print_function
from __future__ import unicode_literals

import os.path

import numpy as np
import matplotlib.pyplot as plt

from abel.hansenlaw import *
from abel.basex import BASEX 
from abel.tools import *
from abel.io import load_raw
import scipy.misc
from scipy.ndimage.interpolation import shift

# This example demonstrates both Hansen and Law inverse Abel transform
# and basex for an image obtained using a velocity map imaging (VMI) 
# photoelecton spectrometer to record the photoelectron angular distribution 
# resulting  from photodetachement of O2- at 454 nm.
# This spectrum was recorded in 2010  
# ANU / The Australian National University
# J. Chem. Phys. 133, 174311 (2010) DOI: 10.1063/1.3493349

# Specify the path to the file
filename = os.path.join('data', 'O2-ANU1024.txt.bz2')

# Name the output files
base_dir, name = os.path.split(filename)
name  = name.split('.')[0]
output_image = name + '_inverse_Abel_transform_HansenLaw.png'
output_text  = name + '_speeds_HansenLaw.dat'
output_plot  = name + '_comparison_HansenLaw.png'

# Load an image file as a numpy array
print('Loading ' + filename)
im = np.loadtxt(filename)
(rows,cols) = np.shape(im)
if cols%2 == 0:
    print ("Even pixel image cols={:d}, adjusting image centre\n",
           " center_image_by_slice ()")
<<<<<<< HEAD
    im = center_image_by_slice (im,r_range=(300,400))[0]
=======
    im = center_image_by_slice (im, radial_range=(300,400))[0]
    # alternative
>>>>>>> d86ddb57
    #im = shift(im,(0.5,0.5))
    #im = im[:-1, 1::]  # drop left col, bottom row
    (rows,cols) = np.shape(im)

c2 = cols//2   # half-image width
r2 = rows//2   # half-image height
print ('image size {:d}x{:d}'.format(rows,cols))

# Hansen & Law inverse Abel transform
print('Performing Hansen and Law inverse Abel transform:')

# quad = (True ... => combine the 4 quadrants into one
reconH = iabel_hansenlaw (im, verbose=True)
<<<<<<< HEAD
speedsH,rH = calculate_speeds(reconH)
=======
speedsH, rH = calculate_speeds(reconH)
>>>>>>> d86ddb57

# Basex inverse Abel transform
print('Performing basex inverse Abel transform:')
center = (r2,c2)
reconB = BASEX (im, center, n=rows, basis_dir='./', verbose=True)
speedsB, rB = calculate_speeds (reconB)

# plot the results - VMI, inverse Abel transformed image, speed profiles
# Set up some axes
fig = plt.figure(figsize=(15,4))
ax1 = plt.subplot(131)
ax2 = plt.subplot(132)
ax3 = plt.subplot(133)

# Plot the raw data
im1 = ax1.imshow(im, origin='lower', aspect='auto')
fig.colorbar(im1, ax=ax1, fraction=.1, shrink=0.9, pad=0.03)
ax1.set_xlabel('x (pixels)')
ax1.set_ylabel('y (pixels)')
ax1.set_title('velocity map image')

# Plot the 2D transform
reconH2 = reconH[:,:c2]
reconB2 = reconB[:,c2:] 
<<<<<<< HEAD
recon = np.concatenate((reconH2,reconB2),axis=1)
im2 = ax2.imshow(recon,origin='lower',aspect='auto',vmin=0,vmax=recon[:r2-50,:c2-50].max())
fig.colorbar(im2,ax=ax2,fraction=.1,shrink=0.9,pad=0.03)
=======
recon = np.concatenate((reconH2,reconB2), axis=1)
im2 = ax2.imshow(recon, origin='lower', aspect='auto', vmin=0,
                 vmax=recon[:r2-50,:c2-50].max())
fig.colorbar(im2, ax=ax2, fraction=.1, shrink=0.9, pad=0.03)
>>>>>>> d86ddb57
ax2.set_xlabel('x (pixels)')
ax2.set_ylabel('y (pixels)')
ax2.set_title('Hansen Law | Basex',x=0.4)

# Plot the 1D speed distribution - normalized
<<<<<<< HEAD
ax3.plot(rB,speedsB/speedsB[250:280].max(),'r-',label="Basex")
ax3.plot(rH,speedsH/speedsH[250:280].max(),'b-',label="Hansen Law")
ax3.axis(xmax=c2-12,ymin=-0.1,ymax=1.5)
=======
ax3.plot(rB, speedsB/speedsB[250:280].max(), 'r-', label="Basex")
ax3.plot(rH, speedsH/speedsH[250:280].max(), 'b-', label="Hansen Law")
ax3.axis(xmax=c2-12, ymin=-0.1, ymax=1.5)
>>>>>>> d86ddb57
ax3.set_xlabel('Speed (pixel)')
ax3.set_ylabel('Intensity')
ax3.set_title('Speed distribution')
ax3.legend(labelspacing=0.1, fontsize='small')

# Prettify the plot a little bit:
plt.subplots_adjust(left=0.06, bottom=0.17, right=0.95, top=0.89, wspace=0.35, hspace=0.37)

# Save a image of the plot
plt.savefig(output_plot, dpi=150)

# Show the plots
plt.show()<|MERGE_RESOLUTION|>--- conflicted
+++ resolved
@@ -43,12 +43,8 @@
 if cols%2 == 0:
     print ("Even pixel image cols={:d}, adjusting image centre\n",
            " center_image_by_slice ()")
-<<<<<<< HEAD
-    im = center_image_by_slice (im,r_range=(300,400))[0]
-=======
     im = center_image_by_slice (im, radial_range=(300,400))[0]
     # alternative
->>>>>>> d86ddb57
     #im = shift(im,(0.5,0.5))
     #im = im[:-1, 1::]  # drop left col, bottom row
     (rows,cols) = np.shape(im)
@@ -62,11 +58,7 @@
 
 # quad = (True ... => combine the 4 quadrants into one
 reconH = iabel_hansenlaw (im, verbose=True)
-<<<<<<< HEAD
-speedsH,rH = calculate_speeds(reconH)
-=======
 speedsH, rH = calculate_speeds(reconH)
->>>>>>> d86ddb57
 
 # Basex inverse Abel transform
 print('Performing basex inverse Abel transform:')
@@ -91,30 +83,18 @@
 # Plot the 2D transform
 reconH2 = reconH[:,:c2]
 reconB2 = reconB[:,c2:] 
-<<<<<<< HEAD
-recon = np.concatenate((reconH2,reconB2),axis=1)
-im2 = ax2.imshow(recon,origin='lower',aspect='auto',vmin=0,vmax=recon[:r2-50,:c2-50].max())
-fig.colorbar(im2,ax=ax2,fraction=.1,shrink=0.9,pad=0.03)
-=======
 recon = np.concatenate((reconH2,reconB2), axis=1)
 im2 = ax2.imshow(recon, origin='lower', aspect='auto', vmin=0,
                  vmax=recon[:r2-50,:c2-50].max())
 fig.colorbar(im2, ax=ax2, fraction=.1, shrink=0.9, pad=0.03)
->>>>>>> d86ddb57
 ax2.set_xlabel('x (pixels)')
 ax2.set_ylabel('y (pixels)')
 ax2.set_title('Hansen Law | Basex',x=0.4)
 
 # Plot the 1D speed distribution - normalized
-<<<<<<< HEAD
-ax3.plot(rB,speedsB/speedsB[250:280].max(),'r-',label="Basex")
-ax3.plot(rH,speedsH/speedsH[250:280].max(),'b-',label="Hansen Law")
-ax3.axis(xmax=c2-12,ymin=-0.1,ymax=1.5)
-=======
 ax3.plot(rB, speedsB/speedsB[250:280].max(), 'r-', label="Basex")
 ax3.plot(rH, speedsH/speedsH[250:280].max(), 'b-', label="Hansen Law")
 ax3.axis(xmax=c2-12, ymin=-0.1, ymax=1.5)
->>>>>>> d86ddb57
 ax3.set_xlabel('Speed (pixel)')
 ax3.set_ylabel('Intensity')
 ax3.set_title('Speed distribution')
